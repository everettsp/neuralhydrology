--- conflicted
+++ resolved
@@ -138,18 +138,11 @@
         tensorboard logging, and Tester class.
         If called in a ``continue_training`` context, this model will also restore the model and optimizer state.
         """
-<<<<<<< HEAD
-
-        if self.cfg.is_finetuning:
-            self._scaler = load_scaler(self.cfg.base_run_dir)
-
-=======
         if self.cfg.is_finetuning:
             # Load scaler from pre-trained model.
             self._scaler = load_scaler(self.cfg.base_run_dir)
 
         # Initialize dataset before the model is loaded.
->>>>>>> 45225e7d
         ds = self._get_dataset()
         if len(ds) == 0:
             raise ValueError("Dataset contains no samples.")
