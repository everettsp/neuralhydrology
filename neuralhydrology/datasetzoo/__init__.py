from typing import Type

from neuralhydrology.datasetzoo.basedataset import BaseDataset
from neuralhydrology.datasetzoo.camelsaus import CamelsAUS
from neuralhydrology.datasetzoo.camelsbr import CamelsBR
from neuralhydrology.datasetzoo.camelscl import CamelsCL
from neuralhydrology.datasetzoo.camelsgb import CamelsGB
from neuralhydrology.datasetzoo.camelsus import CamelsUS
from neuralhydrology.datasetzoo.caravan import Caravan
from neuralhydrology.datasetzoo.hysets import Hysets
from neuralhydrology.datasetzoo.camusto import CamusTO
from neuralhydrology.datasetzoo.genericdataset import GenericDataset
from neuralhydrology.datasetzoo.hourlycamelsus import HourlyCamelsUS
from neuralhydrology.datasetzoo.lamah import LamaH
from neuralhydrology.utils.config import Config
from neuralhydrology.datasetzoo.datasetregistry import DatasetRegistry


def get_dataset(cfg: Config,
                is_train: bool,
                period: str,
                basin: str = None,
                additional_features: list = [],
                id_to_int: dict = {},
                scaler: dict = {}) -> BaseDataset:
    """Get data set instance, depending on the run configuration.

    Currently implemented datasets are 'caravan', 'camels_aus', 'camels_br', 'camels_cl', 'camels_gb', 'camels_us', and
    'hourly_camels_us', as well as the 'generic' dataset class that can be used for any kind of dataset as long as it is
    in the correct format.

    New dataset classes can be added at the beginning of runtime using the function register_dataset().

    Parameters
    ----------
    cfg : Config
        The run configuration.
    is_train : bool
        Defines if the dataset is used for training or evaluating. If True (training), means/stds for each feature
        are computed and stored to the run directory. If one-hot encoding is used, the mapping for the one-hot encoding
        is created and also stored to disk. If False, a `scaler` input is expected and similarly the `id_to_int` input
        if one-hot encoding is used.
    period : {'train', 'validation', 'test'}
        Defines the period for which the data will be loaded
    basin : str, optional
        If passed, the data for only this basin will be loaded. Otherwise the basin(s) is(are) read from the appropriate
        basin file, corresponding to the `period`.
    additional_features : List[Dict[str, pd.DataFrame]], optional
        List of dictionaries, mapping from a basin id to a pandas DataFrame. This DataFrame will be added to the data
        loaded from the dataset and all columns are available as 'dynamic_inputs', 'evolving_attributes' and
        'target_variables'
    id_to_int : Dict[str, int], optional
        If the config argument 'use_basin_id_encoding' is True in the config and period is either 'validation' or
        'test', this input is required. It is a dictionary, mapping from basin id to an integer (the one-hot encoding).
    scaler : Dict[str, Union[pd.Series, xarray.DataArray]], optional
        If period is either 'validation' or 'test', this input is required. It contains the centering and scaling
        for each feature and is stored to the run directory during training (train_data/train_data_scaler.yml).

    Returns
    -------
    BaseDataset
        A new data set instance, depending on the run configuration.

    Raises
    ------
    NotImplementedError
        If no data set class is implemented for the 'dataset' argument in the config.
    """
<<<<<<< HEAD
    if cfg.dataset.lower() == "camels_us":
        Dataset = CamelsUS
    elif cfg.dataset.lower() == "camels_gb":
        Dataset = CamelsGB
    elif cfg.dataset.lower() == "camels_aus":
        Dataset = CamelsAUS
    elif cfg.dataset.lower() == "camels_br":
        Dataset = CamelsBR
    elif cfg.dataset.lower() == "hourly_camels_us":
        Dataset = HourlyCamelsUS
    elif cfg.dataset.lower() == "camels_cl":
        Dataset = CamelsCL
    elif cfg.dataset.lower() == "generic":
        Dataset = GenericDataset
    elif cfg.dataset.lower() in ["lamah_a", "lamah_b", "lamah_c"]:
        Dataset = LamaH
    elif cfg.dataset.lower() == "caravan":
        Dataset = Caravan
    elif cfg.dataset.lower() == "hysets":
        Dataset = Hysets
    elif cfg.dataset.lower() == "camusto":
        Dataset = CamusTO
    else:
        raise NotImplementedError(f"No dataset class implemented for dataset {cfg.dataset}")

    ds = Dataset(cfg=cfg,
                 is_train=is_train,
                 period=period,
                 basin=basin,
                 additional_features=additional_features,
                 id_to_int=id_to_int,
                 scaler=scaler)
    return ds
=======
    global _datasetZooRegistry

    return _datasetZooRegistry.instantiate_dataset(cfg, is_train, period, basin, additional_features, id_to_int, scaler)


def register_dataset(key: str, new_class: Type):
    """Adds a dataset class to the dataset registry.
    
    This class must derive from BaseDataset. New dataset class has to be added at the beginning of runtime.

    Parameters
    ----------
    key : str
        The key of the dataset that is set in the configuration file.

    new_class : Type
        The new Dataset class to register.

    Returns
    -------
    None

    Raises
    ------
    TypeError
        If the new class is not derived from BaseDataset.
    """
    global _datasetZooRegistry
    _datasetZooRegistry.register_dataset_class(key, new_class)


_datasetZooRegistry: DatasetRegistry = DatasetRegistry()

_datasetZooRegistry.register_dataset_class("camels_us", CamelsUS)
_datasetZooRegistry.register_dataset_class("camels_gb", CamelsGB)
_datasetZooRegistry.register_dataset_class("camels_aus", CamelsAUS)
_datasetZooRegistry.register_dataset_class("camels_br", CamelsBR)
_datasetZooRegistry.register_dataset_class("hourly_camels_us", HourlyCamelsUS)
_datasetZooRegistry.register_dataset_class("camels_cl", CamelsCL)
_datasetZooRegistry.register_dataset_class("generic", GenericDataset)
_datasetZooRegistry.register_dataset_class("lamah_a", LamaH)
_datasetZooRegistry.register_dataset_class("lamah_b", LamaH)
_datasetZooRegistry.register_dataset_class("lamah_c", LamaH)
_datasetZooRegistry.register_dataset_class("caravan", Caravan)
>>>>>>> d0b4b0f6
<|MERGE_RESOLUTION|>--- conflicted
+++ resolved
@@ -66,41 +66,6 @@
     NotImplementedError
         If no data set class is implemented for the 'dataset' argument in the config.
     """
-<<<<<<< HEAD
-    if cfg.dataset.lower() == "camels_us":
-        Dataset = CamelsUS
-    elif cfg.dataset.lower() == "camels_gb":
-        Dataset = CamelsGB
-    elif cfg.dataset.lower() == "camels_aus":
-        Dataset = CamelsAUS
-    elif cfg.dataset.lower() == "camels_br":
-        Dataset = CamelsBR
-    elif cfg.dataset.lower() == "hourly_camels_us":
-        Dataset = HourlyCamelsUS
-    elif cfg.dataset.lower() == "camels_cl":
-        Dataset = CamelsCL
-    elif cfg.dataset.lower() == "generic":
-        Dataset = GenericDataset
-    elif cfg.dataset.lower() in ["lamah_a", "lamah_b", "lamah_c"]:
-        Dataset = LamaH
-    elif cfg.dataset.lower() == "caravan":
-        Dataset = Caravan
-    elif cfg.dataset.lower() == "hysets":
-        Dataset = Hysets
-    elif cfg.dataset.lower() == "camusto":
-        Dataset = CamusTO
-    else:
-        raise NotImplementedError(f"No dataset class implemented for dataset {cfg.dataset}")
-
-    ds = Dataset(cfg=cfg,
-                 is_train=is_train,
-                 period=period,
-                 basin=basin,
-                 additional_features=additional_features,
-                 id_to_int=id_to_int,
-                 scaler=scaler)
-    return ds
-=======
     global _datasetZooRegistry
 
     return _datasetZooRegistry.instantiate_dataset(cfg, is_train, period, basin, additional_features, id_to_int, scaler)
@@ -145,4 +110,3 @@
 _datasetZooRegistry.register_dataset_class("lamah_b", LamaH)
 _datasetZooRegistry.register_dataset_class("lamah_c", LamaH)
 _datasetZooRegistry.register_dataset_class("caravan", Caravan)
->>>>>>> d0b4b0f6
