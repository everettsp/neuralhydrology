import logging
import pickle
import re
import sys
import warnings
from collections import defaultdict
from typing import List, Dict, Union

import numpy as np
import pandas as pd
from pandas.tseries.frequencies import to_offset
import torch
import xarray
from numba import NumbaPendingDeprecationWarning
from numba import njit, prange
from ruamel.yaml import YAML
from torch.utils.data import Dataset
from tqdm import tqdm

from neuralhydrology.datautils import utils
from neuralhydrology.utils.config import Config
from neuralhydrology.utils.errors import NoTrainDataError, NoEvaluationDataError
from neuralhydrology.utils import samplingutils

LOGGER = logging.getLogger(__name__)


class BaseDataset(Dataset):
    """Base data set class to load and preprocess data.
    
    Use subclasses of this class for training/evaluating a model on a specific data set. E.g. use `CamelsUS` for the US
    CAMELS data set and `CamelsGB` for the CAMELS GB data set.

    Parameters
    ----------
    cfg : Config
        The run configuration.
    is_train : bool 
        Defines if the dataset is used for training or evaluating. If True (training), means/stds for each feature
        are computed and stored to the run directory. If one-hot encoding is used, the mapping for the one-hot encoding 
        is created and also stored to disk. If False, a `scaler` input is expected and similarly the `id_to_int` input
        if one-hot encoding is used. 
    period : {'train', 'validation', 'test'}
        Defines the period for which the data will be loaded
    basin : str, optional
        If passed, the data for only this basin will be loaded. Otherwise, the basin(s) is(are) read from the
        appropriate basin file, corresponding to the `period`.
    additional_features : List[Dict[str, pd.DataFrame]], optional
        List of dictionaries, mapping from a basin id to a pandas DataFrame. This DataFrame will be added to the data
        loaded from the dataset and all columns are available as 'dynamic_inputs', 'evolving_attributes' and
        'target_variables'
    id_to_int : Dict[str, int], optional
        If the config argument 'use_basin_id_encoding' is True in the config and period is either 'validation' or 
        'test', this input is required. It is a dictionary, mapping from basin id to an integer (the one-hot encoding).
    scaler : Dict[str, Union[pd.Series, xarray.DataArray]], optional
        If period is either 'validation' or 'test', this input is required. It contains the centering and scaling
        for each feature and is stored to the run directory during training (train_data/train_data_scaler.yml).
    """

    def __init__(self,
                 cfg: Config,
                 is_train: bool,
                 period: str,
                 basin: str = None,
                 additional_features: List[Dict[str, pd.DataFrame]] = [],
                 id_to_int: Dict[str, int] = {},
                 scaler:dict = {}):
        super(BaseDataset, self).__init__()
        self.cfg = cfg
        self.is_train = is_train

        if period not in ["train", "validation", "test"]:
            raise ValueError("'period' must be one of 'train', 'validation' or 'test' ")
        else:
            self.period = period

        if period in ["validation", "test"]:
            if not scaler:
                raise ValueError("During evaluation of validation or test period, scaler dictionary has to be passed")

            if cfg.use_basin_id_encoding and not id_to_int:
                raise ValueError("For basin id embedding, the id_to_int dictionary has to be passed anything but train")

        if self.cfg.timestep_counter:
            if not self.cfg.forecast_inputs_flattened:
                raise ValueError('Timestep counter only works for forecast data.')
            if cfg.forecast_overlap:
                overlap_zeros = torch.zeros((cfg.forecast_overlap, 1))
                forecast_counter = torch.Tensor(range(1, cfg.forecast_seq_length - cfg.forecast_overlap + 1)).unsqueeze(-1)
                self.forecast_counter = torch.concatenate([overlap_zeros, forecast_counter], dim=0)
                self.hindcast_counter = torch.zeros((cfg.seq_length - cfg.forecast_seq_length + cfg.forecast_overlap, 1))
            else:
                self.forecast_counter = torch.Tensor(range(1, cfg.forecast_seq_length + 1)).unsqueeze(-1)
                self.hindcast_counter = torch.zeros((cfg.seq_length - cfg.forecast_seq_length, 1))
            
        if basin is None:
            self.basins = utils.load_basin_file(getattr(cfg, f"{period}_basin_file"))
        else:
            self.basins = [basin]
        self.additional_features = additional_features
        self.id_to_int = id_to_int
        self.scaler = scaler

        # don't compute scale when finetuning
        if is_train and not scaler:
            self._compute_scaler = True
        else:
            self._compute_scaler = False

        # check and extract frequency information from config
        self.frequencies = []
        self.seq_len = None
        self._predict_last_n = None
        self._initialize_frequency_configuration()

        # during training we log data processing with progress bars, but not during validation/testing
        self._disable_pbar = cfg.verbose == 0 or not self.is_train

        # initialize class attributes that are filled in the data loading functions
        self._x_d = {}
        self._x_s = {}
        self._attributes = {}
        self._y = {}
        self._per_basin_target_stds = {}
        self._per_basin_target_prss = {}
        self._dates = {}
        self.start_and_end_dates = {}
        self.num_samples = 0
        self.period_starts = {}  # needed for restoring date index during evaluation

        # get the start and end date periods for each basin
        self._get_start_and_end_dates()

        # if additional features files are passed in the config, load those files
        if (not additional_features) and cfg.additional_feature_files:
            self._load_additional_features()

        if cfg.use_basin_id_encoding:
            if self.is_train:
                # creates lookup table for the number of basins in the training set
                self._create_id_to_int()

        # load and preprocess data
        self._load_data()

        if self.is_train:
            self._dump_scaler()

    def __len__(self):
        return self.num_samples

    def __getitem__(self, item: int) -> dict[str, torch.Tensor | dict[str, torch.Tensor]]:
        basin, indices = self.lookup_table[item]

        sample = {}
        for freq, seq_len, idx in zip(self.frequencies, self.seq_len, indices):
            # if there's just one frequency, don't use suffixes.
            freq_suffix = '' if len(self.frequencies) == 1 else f'_{freq}'
            # slice until idx + 1 because slice-end is excluding
            hindcast_start_idx = idx + 1 - seq_len
            global_end_idx = idx + 1
            if self.cfg.forecast_seq_length:
                hindcast_end_idx = idx + 1 - self.cfg.forecast_seq_length
                forecast_start_idx = idx + 1 - self.cfg.forecast_seq_length
                if self.cfg.forecast_overlap and self.cfg.forecast_overlap > 0:
                    hindcast_end_idx += self.cfg.forecast_overlap
            else:
                hindcast_end_idx = None
                forecast_start_idx = None
            x_d_key = f'x_d{freq_suffix}'
            sample[x_d_key] = {}
            sample[f'{x_d_key}_hindcast'] = {}
            sample[f'{x_d_key}_forecast'] = {}
            for k, v in self._x_d[basin][freq].items():
                if k in self.cfg.hindcast_inputs_flattened:
                    sample[f'{x_d_key}_hindcast'][k] = v[hindcast_start_idx:hindcast_end_idx]
                if k in self.cfg.forecast_inputs_flattened:
                    sample[f'{x_d_key}_forecast'][k] = v[forecast_start_idx:global_end_idx]
                if not self.cfg.hindcast_inputs_flattened:
                    sample[x_d_key][k] = v[hindcast_start_idx:global_end_idx]

            if self.is_train and (self.cfg.nan_step_probability or self.cfg.nan_sequence_probability):
                if self.cfg.hindcast_inputs_flattened:
                    sample[f'{x_d_key}_hindcast'] = self._add_nan_streaks(sample[f'{x_d_key}_hindcast'],
                                                                          groups=self.cfg.hindcast_inputs)
                    sample[f'{x_d_key}_forecast'] = self._add_nan_streaks(sample[f'{x_d_key}_forecast'],
                                                                          groups=self.cfg.forecast_inputs)
                else:
                    sample[x_d_key] = self._add_nan_streaks(sample[x_d_key],
                                                            groups=self.cfg.dynamic_inputs)
            sample[f'y{freq_suffix}'] = self._y[basin][freq][hindcast_start_idx:global_end_idx]
            sample[f'date{freq_suffix}'] = self._dates[basin][freq][hindcast_start_idx:global_end_idx]

            # check for static inputs
            static_inputs = []
            if self._attributes:
                static_inputs.append(self._attributes[basin])
            if self._x_s:
                static_inputs.append(self._x_s[basin][freq][idx])
            if static_inputs:
                sample[f'x_s{freq_suffix}'] = torch.cat(static_inputs, dim=-1)

            if self.cfg.timestep_counter:
                sample[f'x_d{freq_suffix}']['hindcast_counter'] = self.hindcast_counter
                sample[f'x_d{freq_suffix}']['forecast_counter'] = self.forecast_counter

        if self._per_basin_target_stds:
            sample['per_basin_target_stds'] = self._per_basin_target_stds[basin]

        if self._per_basin_target_prss:
            sample['per_basin_target_prss'] = self._per_basin_target_prss[basin]

        if self.id_to_int:
            sample['x_one_hot'] = torch.nn.functional.one_hot(torch.tensor(self.id_to_int[basin]),
                                                              num_classes=len(self.id_to_int)).to(torch.float32)

        return sample

    def _add_nan_streaks(self, x_d: dict[str, torch.Tensor], groups: list[list[str]]) -> dict[str, torch.Tensor]:
        """Samples NaN streaks for each feature group."""
        if not groups or not isinstance(groups[0], list):
            raise ValueError('For dropout streaks, dynamic_inputs must be a list of lists.')
        seq_length = x_d[groups[0][0]].shape[0]
        drop_masks = np.zeros((len(groups), seq_length, 1), dtype=bool)
        drop_sequences = np.random.choice([True, False], p=[self.cfg.nan_sequence_probability,
                                                            1-self.cfg.nan_sequence_probability],
                                          size=len(groups))
        if drop_sequences.all():
            # Don't allow all sequences to be dropped out.
            drop_sequences[np.random.choice(len(groups))] = False
        for i in range(len(groups)):
            drop_steps = np.random.choice([True, False], p=[self.cfg.nan_step_probability,
                                                            1-self.cfg.nan_step_probability],
                                          size=(seq_length, 1))
            drop_masks[i] = drop_sequences[i] | drop_steps
        drop_masks = torch.from_numpy(drop_masks)
        for i, group in enumerate(groups):
            for feature in group:
                x_d[feature] = torch.where(drop_masks[i], torch.nan, x_d[feature])
        return x_d

    def _load_basin_data(self, basin: str) -> pd.DataFrame:
        """This function has to return the data for the specified basin as a time-indexed pandas DataFrame"""
        raise NotImplementedError

    def _load_attributes(self) -> pd.DataFrame:
        """This function has to return the attributes in a basin-indexed DataFrame."""
        raise NotImplementedError

    def _create_id_to_int(self):
        self.id_to_int = {str(b): i for i, b in enumerate(np.random.permutation(self.basins))}

        # dump id_to_int dictionary into run directory for validation
        file_path = self.cfg.train_dir / "id_to_int.yml"
        file_path.parent.mkdir(parents=True, exist_ok=True)
        with file_path.open("w") as fp:
            yaml = YAML()
            yaml.dump(self.id_to_int, fp)

    def _dump_scaler(self):
        # dump scaler dictionary into run directory for inference
        scaler = defaultdict(dict)
        for key, value in self.scaler.items():
            if isinstance(value, pd.Series) or isinstance(value, xarray.Dataset):
                scaler[key] = value.to_dict()
            else:
                raise RuntimeError(f"Unknown datatype for scaler: {key}. Supported are pd.Series and xarray.Dataset")
        file_path = self.cfg.train_dir / "train_data_scaler.yml"
        file_path.parent.mkdir(parents=True, exist_ok=True)
        with file_path.open("w") as fp:
            yaml = YAML()
            yaml.dump(dict(scaler), fp)

    def _get_start_and_end_dates(self):

        # if no per-basin periods file exist, same periods are taken for all basins from the config
        if getattr(self.cfg, f"per_basin_{self.period}_periods_file") is None:

            # even if single dates, everything is mapped to lists, so we can iterate over them
            if isinstance(getattr(self.cfg, f'{self.period}_start_date'), list):
                if self.period != "train":
                    raise ValueError("Evaluation on split periods currently not supported")
                start_dates = getattr(self.cfg, f'{self.period}_start_date')
            else:
                start_dates = [getattr(self.cfg, f'{self.period}_start_date')]
            if isinstance(getattr(self.cfg, f'{self.period}_end_date'), list):
                end_dates = getattr(self.cfg, f'{self.period}_end_date')
            else:
                end_dates = [getattr(self.cfg, f'{self.period}_end_date')]

            self.start_and_end_dates = {b: {'start_dates': start_dates, 'end_dates': end_dates} for b in self.basins}

        # read periods from file
        else:
            with open(getattr(self.cfg, f"per_basin_{self.period}_periods_file"), 'rb') as fp:
                self.start_and_end_dates = pickle.load(fp)

    def _load_additional_features(self):
        for file in self.cfg.additional_feature_files:
            with open(file, "rb") as fp:
                self.additional_features.append(pickle.load(fp))

    def _duplicate_features(self, df: pd.DataFrame) -> pd.DataFrame:
        for feature, n_duplicates in self.cfg.duplicate_features.items():
            for n in range(1, n_duplicates + 1):
                df[f"{feature}_copy{n}"] = df[feature]

        return df
    
    def _add_missing_targets(self, df: pd.DataFrame) -> pd.DataFrame:
        for var in self.cfg.target_variables:
            if var not in df.columns:
                df[var] = np.nan

        return df

    def _add_lagged_features(self, df: pd.DataFrame) -> pd.DataFrame:

        # check that all autoregressive inputs are contained in the list of shifted variables
        self._check_autoregressive_inputs()

        # create the shifted varaibles, as requested
        for feature, shift in self.cfg.lagged_features.items():
            if isinstance(shift, list):
                # only consider unique shift values, otherwise we have columns with identical names
                for s in set(shift):
                    df[f"{feature}_shift{s}"] = df[feature].shift(periods=s, freq="infer")
            elif isinstance(shift, int):
                df[f"{feature}_shift{shift}"] = df[feature].shift(periods=shift, freq="infer")
            else:
                raise ValueError("The value of the 'lagged_features' arg must be either an int or a list of ints")

        return df

    def _check_autoregressive_inputs(self):
        # The dataset requires that AR inputs be lagged features, however in general when constructing the dataset
        # we do not care whether these are lagged targets, specifically. The requirement that AR inputs be lagged
        # targets, although typical for AR models, is not strictly required and depends on how these features are
        # used in any particular model.
        for input in self.cfg.autoregressive_inputs:
            capture = re.compile(r'^(.*)_shift(\d+)$').search(input)
            if not capture:
                raise ValueError('Autoregressive inputs must be a shifted variable with form <variable>_shift<lag> ',
                                 f'where <lag> is an integer. Instead got: {input}.')
            if capture[1] not in self.cfg.lagged_features or int(
                    capture[2]) not in self.cfg.lagged_features[capture[1]]:
                raise ValueError('Autoregressive inputs must be in the list of "lagged_inputs".')
        return

    def _load_or_create_xarray_dataset(self) -> xarray.Dataset:
        # if no netCDF file is passed, data set is created from raw basin files
        if (self.cfg.train_data_file is None) or (not self.is_train):
            data_list = []

            # list of columns to keep, everything else will be removed to reduce memory footprint
            keep_cols = self.cfg.target_variables + self.cfg.evolving_attributes + self.cfg.mass_inputs + self.cfg.autoregressive_inputs

            if isinstance(self.cfg.dynamic_inputs, list):
                keep_cols += self.cfg.dynamic_inputs_flattened
            else:
                # keep all frequencies' dynamic inputs
                keep_cols += [i for inputs in self.cfg.dynamic_inputs.values() for i in inputs]

            # Keep the dynamic_conceptual_inputs
            keep_cols += self.cfg.dynamic_conceptual_inputs

            # make sure that even inputs that are used in multiple frequencies occur only once in the df
            keep_cols = list(sorted(set(keep_cols)))

            if not self._disable_pbar:
                LOGGER.info("Loading basin data into xarray data set.")
            for basin in tqdm(self.basins, disable=self._disable_pbar, file=sys.stdout):
                df = self._load_basin_data(basin)

                # add columns from dataframes passed as additional data files
                df = pd.concat([df, *[d[basin] for d in self.additional_features]], axis=1)

                # if target variables are missing for basin, add empty column to still allow predictions to be made
                if not self.is_train:
                    df = self._add_missing_targets(df)

                # check if any feature should be duplicated
                df = self._duplicate_features(df)

                # check if a shifted copy of a feature should be added
                df = self._add_lagged_features(df)

                # remove unnecessary columns
                try:
                    df = df[keep_cols]
                except KeyError:
                    not_available_columns = [x for x in keep_cols if x not in df.columns]
                    msg = [
                        f"The following features are not available in the data: {not_available_columns}. ",
                        f"These are the available features: {df.columns.tolist()}"
                    ]
                    raise KeyError("".join(msg))

                # remove random portions of the timeseries of dynamic features
                for holdout_variable, holdout_dict in self.cfg.random_holdout_from_dynamic_features.items():
                    df[holdout_variable] = samplingutils.bernoulli_subseries_sampler(
                        data=df[holdout_variable].values,
                        missing_fraction=holdout_dict['missing_fraction'],
                        mean_missing_length=holdout_dict['mean_missing_length'],
                    )

                # Make end_date the last second of the specified day, such that the
                # dataset will include all hours of the last day, not just 00:00.
                start_dates = self.start_and_end_dates[basin]["start_dates"]
                end_dates = [
                    date + pd.Timedelta(days=1, seconds=-1) for date in self.start_and_end_dates[basin]["end_dates"]
                ]

                native_frequency = utils.infer_frequency(df.index)
                if not self.frequencies:
                    self.frequencies = [native_frequency]  # use df's native resolution by default

                # Assert that the used frequencies are lower or equal than the native frequency. There may be cases
                # where our logic cannot determine whether this is the case, because pandas might return an exotic
                # native frequency. In this case, all we can do is print a warning and let the user check themselves.
                try:
                    freq_vs_native = [utils.compare_frequencies(freq, native_frequency) for freq in self.frequencies]
                except ValueError:
                    LOGGER.warning('Cannot compare provided frequencies with native frequency. '
                                   'Make sure the frequencies are not higher than the native frequency.')
                    freq_vs_native = []
                if any(comparison > 1 for comparison in freq_vs_native):
                    raise ValueError(f'Frequency is higher than native data frequency {native_frequency}.')

                # used to get the maximum warmup-offset across all frequencies. We don't use to_timedelta because it
                # does not support all frequency strings. We can't calculate the maximum offset here, because to
                # compare offsets, they need to be anchored to a specific date (here, the start date).
                offsets = [(self.seq_len[i] - self._predict_last_n[i]) * to_offset(freq)
                           for i, freq in enumerate(self.frequencies)]

                basin_data_list = []
                # create xarray data set for each period slice of the specific basin
                for i, (start_date, end_date) in enumerate(zip(start_dates, end_dates)):
                    # if the start date is not aligned with the frequency, the resulting datetime indices will be off
                    if not all(to_offset(freq).is_on_offset(start_date) for freq in self.frequencies):
                        misaligned = [freq for freq in self.frequencies if not to_offset(freq).is_on_offset(start_date)]
                        raise ValueError(f'start date {start_date} is not aligned with frequencies {misaligned}.')
                    # add warmup period, so that we can make prediction at the first time step specified by period.
                    # offsets has the warmup offset needed for each frequency; the overall warmup starts with the
                    # earliest date, i.e., the largest offset across all frequencies.
                    warmup_start_date = min(start_date - offset for offset in offsets)
                    df_sub = df[warmup_start_date:end_date]

                    # make sure the df covers the full date range from warmup_start_date to end_date, filling any gaps
                    # with NaNs. This may increase runtime, but is a very robust way to make sure dates and predictions
                    # keep in sync. In training, the introduced NaNs will be discarded, so this only affects evaluation.
                    full_range = pd.date_range(start=warmup_start_date, end=end_date, freq=native_frequency)
                    df_sub = df_sub.reindex(pd.DatetimeIndex(full_range, name=df_sub.index.name))

                    # as double check, set all targets before period start to NaN
                    df_sub.loc[df_sub.index < start_date, self.cfg.target_variables] = np.nan

                    basin_data_list.append(df_sub)

                if not basin_data_list:
                    # Skip basin in case no start and end dates where defined.
                    continue

                # In case of multiple time slices per basin, stack the time slices in the time dimension.
                df = pd.concat(basin_data_list, axis=0)

                # Because of overlaps between warmup period of one slice and training period of another slice, there can
                # be duplicated indices. The next block of code creates two subset dataframes. First, a subset with all
                # non-duplicated indices. Second, a subset with duplicated indices, of which we keep the rows, where the
                # target value is not NaN (because we remove the target variable during warmup periods but want to keep
                # them if they are target in another temporal slice).
                df_non_duplicated = df[~df.index.duplicated(keep=False)]
                df_duplicated = df[df.index.duplicated(keep=False)]

                filtered_duplicates = []
                for _, grp in df_duplicated.groupby('date'):
                    mask = ~grp[self.cfg.target_variables].isna().any(axis=1)
                    if not mask.any():
                        # In case all duplicates have a NaN value for the targets, pick the first. This can happen, if
                        # the day itself has a missing observation.
                        filtered_duplicates.append(grp.head(1))
                    else:
                        # If at least one duplicate has values in the target columns, take the first of these rows.
                        filtered_duplicates.append(grp[mask].head(1))

                if filtered_duplicates:
                    # Combine the filtered duplicates with the non-duplicates.
                    df_filtered_duplicates = pd.concat(filtered_duplicates, axis=0)
                    df = pd.concat([df_non_duplicated, df_filtered_duplicates], axis=0)
                else:
                    # Else, if no duplicates existed, continue with only the non-duplicate df.
                    df = df_non_duplicated

                # Sort by DatetimeIndex and reindex to fill gaps with NaNs.
                df = df.sort_index(axis=0, ascending=True)
                df = df.reindex(
                    pd.DatetimeIndex(data=pd.date_range(df.index[0], df.index[-1], freq=native_frequency),
                                     name=df.index.name))

                # Convert to xarray Dataset and add basin string as additional coordinate
                xr = xarray.Dataset.from_dataframe(df.astype(np.float32))
                xr = xr.assign_coords({'basin': basin})
                data_list.append(xr)

            if not data_list:
                # If no period for no basin has defined timeslices, raise error.
                if self.is_train:
                    raise NoTrainDataError
                else:
                    raise NoEvaluationDataError

            # create one large dataset that has two coordinates: datetime and basin
            xr = xarray.concat(data_list, dim="basin")

            if self.is_train and self.cfg.save_train_data:
                self._save_xarray_dataset(xr)

        else:
            with self.cfg.train_data_file.open("rb") as fp:
                d = pickle.load(fp)
            xr = xarray.Dataset.from_dict(d)
            if not self.frequencies:
                native_frequency = utils.infer_frequency(xr["date"].values)
                self.frequencies = [native_frequency]

        return xr

    def _save_xarray_dataset(self, xr: xarray.Dataset):
        """Store newly created train data set to disk"""
        file_path = self.cfg.train_dir / "train_data.p"

        file_path.parent.mkdir(parents=True, exist_ok=True)

        # netCDF has issues with storing variables with '/' in the var names. Solution: convert to dict, then pickle
        with file_path.open("wb") as fp:
            pickle.dump(xr.to_dict(), fp)

    def _calculate_per_basin_std(self, xr: xarray.Dataset):
        basin_coordinates = xr["basin"].values.tolist()
        if not self._disable_pbar:
            LOGGER.info("Calculating target variable stds per basin")
        nan_basins = []
        for basin in tqdm(self.basins, file=sys.stdout, disable=self._disable_pbar):

            obs = xr.sel(basin=basin)[self.cfg.target_variables].to_array().values
            if np.sum(~np.isnan(obs)) > 1:
                # calculate std for each target
                per_basin_target_stds = torch.tensor(np.expand_dims(np.nanstd(obs, axis=1), 0), dtype=torch.float32)
            else:
                nan_basins.append(basin)
                per_basin_target_stds = torch.full((1, obs.shape[0]), np.nan, dtype=torch.float32)

            self._per_basin_target_stds[basin] = per_basin_target_stds

        if len(nan_basins) > 0:
            LOGGER.warning("The following basins had not enough valid target values to calculate a standard deviation: "
                           f"{', '.join(nan_basins)}. NSE loss values for this basin will be NaN.")
            
    def _calculate_per_basin_prs(self, xr: xarray.Dataset):
        basin_coordinates = xr["basin"].values.tolist()
        forecast_lead_time = 1
        if not self._disable_pbar:
            LOGGER.info("Calculating target variable prss per basin")
        nan_basins = []
        for basin in tqdm(self.basins, file=sys.stdout, disable=self._disable_pbar):

            obs = xr.sel(basin=basin)[self.cfg.target_variables].to_array().values
            if np.sum(~np.isnan(obs)) > 1:
                # calculate std for each target
                naive_sim = np.roll(obs, shift=forecast_lead_time).copy()
                naive_sim[:forecast_lead_time] = np.nan
                per_basin_target_prss = torch.tensor(np.expand_dims(np.nansum((obs - naive_sim)**2, axis=1), 0), dtype=torch.float32)
            else:
                nan_basins.append(basin)
                per_basin_target_prss = torch.full((1, obs.shape[0]), np.nan, dtype=torch.float32)

            self._per_basin_target_prss[basin] = per_basin_target_prss

        if len(nan_basins) > 0:
            LOGGER.warning("The following basins had not enough valid target values to calculate a persistence coefficients: "
                           f"{', '.join(nan_basins)}. PSE loss values for this basin will be NaN.")

    def _create_lookup_table(self, xr: xarray.Dataset):
        lookup = []
        if not self._disable_pbar:
            LOGGER.info("Create lookup table and convert to pytorch tensor")

        # list to collect basins ids of basins without a single training sample
        basins_without_samples = []
        basin_coordinates = xr["basin"].values.tolist()
        for basin in tqdm(basin_coordinates, file=sys.stdout, disable=self._disable_pbar):

            # store data of each frequency as numpy array of shape [time steps, features] and dates as numpy array of
            # shape (time steps,)
            x_d, x_s, y, dates = {}, {}, {}, {}

            # keys: frequencies, values: array mapping each lowest-frequency
            # sample to its corresponding sample in this frequency
            frequency_maps = {}
            lowest_freq = utils.sort_frequencies(self.frequencies)[0]

            # converting from xarray to pandas DataFrame because resampling is much faster in pandas.
            df_native = xr.sel(basin=basin).to_dataframe()
            for freq in self.frequencies:
                # make sure that possible mass inputs are sorted to the beginning of the dynamic feature list
                if isinstance(self.cfg.dynamic_inputs, list):
                    dynamic_cols = self.cfg.mass_inputs + self.cfg.dynamic_inputs_flattened
                else:
                    dynamic_cols = self.cfg.mass_inputs + self.cfg.dynamic_inputs[freq]

                # add the dynamic_conceptual columns
                dynamic_cols += self.cfg.dynamic_conceptual_inputs

                df_resampled = df_native[dynamic_cols + self.cfg.target_variables + self.cfg.evolving_attributes +
                                         self.cfg.autoregressive_inputs].resample(freq).mean()

                # pull all of the data that needs to be validated
                x_d[freq] = {col: df_resampled[[col]].values for col in dynamic_cols}
                y[freq] = df_resampled[self.cfg.target_variables].values
                if self.cfg.evolving_attributes:
                    x_s[freq] = df_resampled[self.cfg.evolving_attributes].values

                # Add dates of the (resampled) data to the dates dict
                dates[freq] = df_resampled.index.to_numpy()

                # number of frequency steps in one lowest-frequency step
                frequency_factor = int(utils.get_frequency_factor(lowest_freq, freq))

                # trim the resampled dataset such that it is divisible by the freq. factor 
                if len(df_resampled) % frequency_factor != 0:
                    df_resampled = df_resampled.iloc[:-((len(df_resampled) % frequency_factor)),:].copy()
                
                # array position i is the last entry of this frequency that belongs to the lowest-frequency sample i.
                if len(df_resampled) % frequency_factor != 0:
                    raise ValueError(f'The length of the dataframe at frequency {freq} is {len(df_resampled)} '
                                     f'(including warmup), which is not a multiple of {frequency_factor} (i.e., the '
                                     f'factor between the lowest frequency {lowest_freq} and the frequency {freq}. '
                                     f'To fix this, adjust the {self.period} start or end date such that the period '
                                     f'(including warmup) has a length that is divisible by {frequency_factor}.')
                frequency_maps[freq] = np.arange(len(df_resampled) // frequency_factor) \
                                       * frequency_factor + (frequency_factor - 1)

            # store first date of sequence to be able to restore dates during inference
            if not self.is_train:
                self.period_starts[basin] = pd.to_datetime(xr.sel(basin=basin)["date"].values[0])

            # we can ignore the deprecation warning about lists because we don't use the passed lists
            # after the _validate_samples call. The alternative numba.typed.Lists is still experimental.
            with warnings.catch_warnings():
                warnings.simplefilter('ignore', category=NumbaPendingDeprecationWarning)

                # checks inputs and outputs for each sequence. valid: flag = 1, invalid: flag = 0
                # manually unroll the dicts into lists to make sure the order of frequencies is consistent.
                # during inference, we want all samples with sufficient history (even if input is NaN), so
                # we pass x_d, x_s, y as None.
                if self.is_train:
                    x_d_validate = [np.concatenate([v for v in x_d[freq].values()], axis=-1)
                                    for freq in self.frequencies]
                else:
                    x_d_validate = None
                flag = _validate_samples(x_d=x_d_validate,
                                        x_s=[x_s[freq] for freq in self.frequencies] if self.is_train and x_s else None,
                                        y=[y[freq] for freq in self.frequencies] if self.is_train else None,
                                        frequency_maps=[frequency_maps[freq] for freq in self.frequencies],
                                        seq_length=self.seq_len,
                                        predict_last_n=self._predict_last_n)

            # Concatenate autoregressive columns to dynamic inputs *after* validation, so as to not remove
            # samples with missing autoregressive inputs.
            # AR inputs must go at the end of the df/array (this is assumed by the AR model).
            if self.cfg.autoregressive_inputs:
<<<<<<< HEAD
                for freq in self.frequencies:
                    df_resampled = df_native[dynamic_cols + self.cfg.target_variables + self.cfg.evolving_attributes +
                            self.cfg.autoregressive_inputs].resample(freq).mean()
                    x_d[freq] = np.concatenate([x_d[freq], df_resampled[self.cfg.autoregressive_inputs].values], axis=1)
                x_d_column_names += self.cfg.autoregressive_inputs
=======
                if len(self.frequencies) > 1:
                    # We'd need to store the df_resampled for each frequency separately to make this work.
                    raise ValueError('Autoregressive inputs are not supported for datasets with multiple frequencies.')
                x_d[self.frequencies[0]].update({col: df_resampled[[col]].values
                                                 for col in self.cfg.autoregressive_inputs})
>>>>>>> d0b4b0f6

            valid_samples = np.argwhere(flag == 1)
            for f in valid_samples:
                # store pointer to basin and the sample's index in each frequency
                lookup.append((basin, [frequency_maps[freq][int(f)] for freq in self.frequencies]))

            # only store data if this basin has at least one valid sample in the given period
            if valid_samples.size > 0:
                if self.cfg.forecast_inputs_flattened and not self.cfg.hindcast_inputs_flattened:
                    raise ValueError('Hindcast inputs must be provided if forecast inputs are provided.')
                self._x_d[basin] = {freq: {k: torch.from_numpy(v.astype(np.float32))
                                           for k, v in _x_d.items()}
                                    for freq, _x_d in x_d.items()}
                self._y[basin] = {freq: torch.from_numpy(_y.astype(np.float32)) for freq, _y in y.items()}
                if x_s:
                    self._x_s[basin] = {freq: torch.from_numpy(_x_s.astype(np.float32)) for freq, _x_s in x_s.items()}
                self._dates[basin] = dates
            else:
                basins_without_samples.append(basin)

        if basins_without_samples:
            LOGGER.info(
                f"These basins do not have a single valid sample in the {self.period} period: {basins_without_samples}")
        self.lookup_table = {i: elem for i, elem in enumerate(lookup)}
        self.num_samples = len(self.lookup_table)

        if self.num_samples == 0:
            if self.is_train:
                raise NoTrainDataError
            else:
                raise NoEvaluationDataError

    def _load_hydroatlas_attributes(self):
        df = utils.load_hydroatlas_attributes(self.cfg.data_dir, basins=self.basins)

        # remove all attributes not defined in the config
        drop_cols = [c for c in df.columns if c not in self.cfg.hydroatlas_attributes]
        df = df.drop(drop_cols, axis=1)

        if self.is_train:
            # sanity check attributes for NaN in per-feature standard deviation
            utils.attributes_sanity_check(df=df)

        return df

    def _load_combined_attributes(self):
        """This function loads data set specific attributes and combines them with hydroatlas attributes"""
        dfs = []

        # load dataset specific attributes from the subclass
        if self.cfg.static_attributes:
            df = self._load_attributes()

            # remove all attributes not defined in the config
            missing_attrs = [attr for attr in self.cfg.static_attributes if attr not in df.columns]
            if len(missing_attrs) > 0:
                raise ValueError(f'Static attributes {missing_attrs} are missing.')
            df = df[self.cfg.static_attributes]

            # in case of training (not finetuning) check for NaNs in feature std.
            if self._compute_scaler:
                utils.attributes_sanity_check(df=df)

            dfs.append(df)

        # Hydroatlas attributes can be used everywhere
        if self.cfg.hydroatlas_attributes:
            dfs.append(self._load_hydroatlas_attributes())

        if dfs:
            # combine all attributes into a single dataframe
            df = pd.concat(dfs, axis=1)

            # check if any attribute specified in the config is not available in the dataframes
            combined_attributes = self.cfg.static_attributes + self.cfg.hydroatlas_attributes
            missing_columns = [attr for attr in combined_attributes if attr not in df.columns]
            if missing_columns:
                raise ValueError(f"The following attributes are not available in the dataset: {missing_columns}")

            # fix the order of the columns to be alphabetically
            df = df.sort_index(axis=1)

            # calculate statistics and normalize features
            if self._compute_scaler:
                self.scaler["attribute_means"] = df.mean()
                self.scaler["attribute_stds"] = df.std()

            if any([k.startswith("camels_attr") for k in self.scaler.keys()]):
                LOGGER.warning(
                    "Deprecation warning: Using old scaler files won't be supported in the upcoming release.")

                # Here we assume that only camels attributes are used
                df = (df - self.scaler['camels_attr_means']) / self.scaler["camels_attr_stds"]
            else:
                df = (df - self.scaler['attribute_means']) / self.scaler["attribute_stds"]

            # preprocess each basin feature vector as pytorch tensor
            for basin in self.basins:
                attributes = df.loc[df.index == basin].values.flatten()
                self._attributes[basin] = torch.from_numpy(attributes.astype(np.float32))

    def _load_data(self):
        # load attributes first to sanity-check those features before doing the compute expensive time series loading
        self._load_combined_attributes()

        xr = self._load_or_create_xarray_dataset()

        if self.cfg.loss.lower() in ['nse', 'weightednse']:
            # get the std of the discharge for each basin, which is needed for the (weighted) NSE loss.
            self._calculate_per_basin_std(xr)

        if self.cfg.loss.lower() in ['prs']:
            # get the std of the discharge for each basin, which is needed for the (weighted) NSE loss.
            self._calculate_per_basin_prs(xr)

        if self._compute_scaler:
            # get feature-wise center and scale values for the feature normalization
            self._setup_normalization(xr)

        # performs normalization
        xr = (xr - self.scaler["xarray_feature_center"]) / self.scaler["xarray_feature_scale"]

        self._create_lookup_table(xr)

    def _setup_normalization(self, xr: xarray.Dataset):
        # default center and scale values are feature mean and std
        self.scaler["xarray_feature_scale"] = xr.std(skipna=True)
        self.scaler["xarray_feature_center"] = xr.mean(skipna=True)

        # check for feature-wise custom normalization
        for feature, feature_specs in self.cfg.custom_normalization.items():
            for key, val in feature_specs.items():
                # check for custom treatment of the feature center
                if key == "centering":
                    if (val is None) or (val.lower() == "none"):
                        self.scaler["xarray_feature_center"][feature] = np.float32(0.0)
                    elif val.lower() == "median":
                        self.scaler["xarray_feature_center"][feature] = xr[feature].median(skipna=True)
                    elif val.lower() == "min":
                        self.scaler["xarray_feature_center"][feature] = xr[feature].min(skipna=True)
                    elif val.lower() == "mean":
                        # Do nothing, since this is the default
                        pass
                    else:
                        raise ValueError(f"Unknown centering method {val}")

                # check for custom treatment of the feature scale
                elif key == "scaling":
                    if (val is None) or (val.lower() == "none"):
                        self.scaler["xarray_feature_scale"][feature] = np.float32(1.0)
                    elif val == "minmax":
                        self.scaler["xarray_feature_scale"][feature] = xr[feature].max(skipna=True) - \
                                                                       xr[feature].min(skipna=True)
                    elif val == "std":
                        # Do nothing, since this is the default
                        pass
                    else:
                        raise ValueError(f"Unknown scaling method {val}")
                else:
                    # raise ValueError to point to the correct argument names
                    raise ValueError("Unknown dict key. Use 'centering' and/or 'scaling' for each feature.")

    def get_period_start(self, basin: str) -> pd.Timestamp:
        """Return the first date in the period for a given basin
        
        Parameters
        ----------
        basin : str
            The basin id

        Returns
        -------
        pd.Timestamp
            First date in the period for the specific basin. Necessary during evaluation to restore the dates.
        """
        return self.period_starts[basin]

    def _initialize_frequency_configuration(self):
        """Checks and extracts configuration values for 'use_frequency', 'seq_length', and 'predict_last_n'"""

        # If use_frequencies is not supplied, we'll fill it with the native frequency while loading the df.
        self.frequencies = self.cfg.use_frequencies

        self.seq_len = self.cfg.seq_length
        self._predict_last_n = self.cfg.predict_last_n
        if not self.frequencies:
            if not isinstance(self.seq_len, int) or not isinstance(self._predict_last_n, int):
                raise ValueError('seq_length and predict_last_n must be integers if use_frequencies is not provided.')
            self.seq_len = [self.seq_len]
            self._predict_last_n = [self._predict_last_n]
        else:
            # flatten per-frequency dictionaries into lists that are ordered as use_frequencies
            if not isinstance(self.seq_len, dict) \
                    or not isinstance(self._predict_last_n, dict) \
                    or any([freq not in self.seq_len for freq in self.frequencies]) \
                    or any([freq not in self._predict_last_n for freq in self.frequencies]):
                raise ValueError('seq_length and predict_last_n must be dictionaries with one key per frequency.')
            self.seq_len = [self.seq_len[freq] for freq in self.frequencies]
            self._predict_last_n = [self._predict_last_n[freq] for freq in self.frequencies]

    @staticmethod
    def collate_fn(
            samples: List[Dict[str, Union[torch.Tensor, np.ndarray]]]) -> Dict[str, Union[torch.Tensor, np.ndarray]]:
        batch = {}
        if not samples:
            return batch
        features = list(samples[0].keys())
        for feature in features:
            if feature.startswith('date'):
                # Dates are stored as a numpy array of datetime64, which we maintain as numpy array.
                batch[feature] = np.stack([sample[feature] for sample in samples], axis=0)
            elif feature.startswith('x_d'):
                batch[feature] = {k: torch.stack([sample[feature][k] for sample in samples], dim=0)
                                  for k in samples[0][feature]}
            else:
                # Everything else is a torch.Tensor.
                batch[feature] = torch.stack([sample[feature] for sample in samples], dim=0)
        return batch


@njit()
def _validate_samples(x_d: List[np.ndarray], x_s: List[np.ndarray], y: List[np.ndarray], seq_length: List[int],
                     predict_last_n: List[int], frequency_maps: List[np.ndarray]) -> np.ndarray:
    """Checks for invalid samples due to NaN or insufficient sequence length.

    Parameters
    ----------
    x_d : List[np.ndarray]
        List of dynamic input data; one entry per frequency
    x_s : List[np.ndarray]
        List of additional static input data; one entry per frequency
    y : List[np.ndarray]
        List of target values; one entry per frequency
    seq_length : List[int]
        List of sequence lengths; one entry per frequency
    predict_last_n: List[int]
        List of predict_last_n; one entry per frequency
    frequency_maps : List[np.ndarray]
        List of arrays mapping lowest-frequency samples to their corresponding last sample in each frequency;
         one list entry per frequency.

    Returns
    -------
    np.ndarray 
        Array has a value of 1 for valid samples and a value of 0 for invalid samples.
    """
    # number of samples is number of lowest-frequency samples (all maps have this length)
    n_samples = len(frequency_maps[0])

    # 1 denote valid sample, 0 denote invalid sample
    flag = np.ones(n_samples)
    for i in range(len(frequency_maps)):  # iterate through frequencies
        for j in prange(n_samples):  # iterate through lowest-frequency samples
            # find the last sample in this frequency that belongs to the lowest-frequency step j
            last_sample_of_freq = frequency_maps[i][j]
            if last_sample_of_freq < seq_length[i] - 1:
                flag[j] = 0  # too early for this frequency's seq_length (not enough history)
                continue

            # any NaN in the dynamic inputs makes the sample invalid
            if x_d is not None:
                _x_d = x_d[i][last_sample_of_freq - seq_length[i] + 1:last_sample_of_freq + 1]
                if np.any(np.isnan(_x_d)):
                    flag[j] = 0
                    continue

            # all-NaN in the targets makes the sample invalid
            if y is not None:
                _y = y[i][last_sample_of_freq - predict_last_n[i] + 1:last_sample_of_freq + 1]
                if np.prod(np.array(_y.shape)) > 0 and np.all(np.isnan(_y)):
                    flag[j] = 0
                    continue

            # any NaN in the static features makes the sample invalid
            if x_s is not None:
                _x_s = x_s[i][last_sample_of_freq]
                if np.any(np.isnan(_x_s)):
                    flag[j] = 0

    return flag<|MERGE_RESOLUTION|>--- conflicted
+++ resolved
@@ -669,19 +669,11 @@
             # samples with missing autoregressive inputs.
             # AR inputs must go at the end of the df/array (this is assumed by the AR model).
             if self.cfg.autoregressive_inputs:
-<<<<<<< HEAD
-                for freq in self.frequencies:
-                    df_resampled = df_native[dynamic_cols + self.cfg.target_variables + self.cfg.evolving_attributes +
-                            self.cfg.autoregressive_inputs].resample(freq).mean()
-                    x_d[freq] = np.concatenate([x_d[freq], df_resampled[self.cfg.autoregressive_inputs].values], axis=1)
-                x_d_column_names += self.cfg.autoregressive_inputs
-=======
                 if len(self.frequencies) > 1:
                     # We'd need to store the df_resampled for each frequency separately to make this work.
                     raise ValueError('Autoregressive inputs are not supported for datasets with multiple frequencies.')
                 x_d[self.frequencies[0]].update({col: df_resampled[[col]].values
                                                  for col in self.cfg.autoregressive_inputs})
->>>>>>> d0b4b0f6
 
             valid_samples = np.argwhere(flag == 1)
             for f in valid_samples:
